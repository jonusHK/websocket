--- conflicted
+++ resolved
@@ -43,8 +43,6 @@
 
     logging.basicConfig()
     logging.getLogger('sqlalchemy.engine').setLevel(logging.INFO)
-<<<<<<< HEAD
-=======
 
 
 @app.exception_handler(ClassifiableException)
@@ -85,12 +83,6 @@
 manager = ConnectionManager()
 
 
-@app.get("/", response_class=HTMLResponse)
-async def index(request: Request):
-    return templates.TemplateResponse("index.html", {"request": request})
->>>>>>> 1f0cd257
-
-
 @app.exception_handler(ClassifiableException)
 async def exception_handler(request: Request, exc: ClassifiableException):
     err_response = exc.code.retrieve()
